--- conflicted
+++ resolved
@@ -81,14 +81,8 @@
       env: TOXENV=py34 BOULDER_INTEGRATION=v2
       sudo: required
       services: docker
-<<<<<<< HEAD
     - python: "3.5"
       env: TOXENV=py35 BOULDER_INTEGRATION=v1
-=======
-    - python: "3.7"
-      dist: xenial
-      env: TOXENV=py37
->>>>>>> 08378203
       sudo: required
       services: docker
     - python: "3.5"
@@ -101,6 +95,11 @@
       services: docker
     - python: "3.6"
       env: TOXENV=py36 BOULDER_INTEGRATION=v2
+      sudo: required
+      services: docker
+    - python: "3.7"
+      dist: xenial
+      env: TOXENV=py37
       sudo: required
       services: docker
     - python: "2.7"
