--- conflicted
+++ resolved
@@ -15,10 +15,7 @@
 from OpenSSL import crypto
 from OpenSSL import SSL  # type: ignore
 from cryptography.hazmat.backends import default_backend
-<<<<<<< HEAD
-=======
 # https://github.com/python/typeshed/tree/master/third_party/2/cryptography
->>>>>>> 255e5120
 from cryptography import x509  # type: ignore
 
 from acme import crypto_util as acme_crypto_util
