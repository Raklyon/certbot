"""Let's Encrypt client errors."""


class Error(Exception):
    """Generic Let's Encrypt client error."""
LetsEncryptClientError = Error  # TODO: blocked by #485


class ReverterError(Error):
    """Let's Encrypt Reverter error."""


# Auth Handler Errors
class AuthorizationError(Error):
    """Authorization error."""


<<<<<<< HEAD
class ContAuthError(AuthorizationError):
=======
class FailedChallenges(AuthorizationError):
    """Failed challenges error.

    :ivar set failed_achalls: Failed `.AnnotatedChallenge` instances.

    """
    def __init__(self, failed_achalls):
        assert failed_achalls
        self.failed_achalls = failed_achalls
        super(FailedChallenges, self).__init__()

    def __str__(self):
        return "Failed authorization procedure. {0}".format(
            ", ".join(
                "{0} ({1}): {2}".format(achall.domain, achall.typ, achall.error)
                for achall in self.failed_achalls if achall.error is not None))


class LetsEncryptContAuthError(AuthorizationError):
>>>>>>> 457279ad
    """Let's Encrypt Continuity Authenticator error."""


class DvAuthError(AuthorizationError):
    """Let's Encrypt DV Authenticator error."""


# Authenticator - Challenge specific errors
class DvsniError(DvAuthError):
    """Let's Encrypt DVSNI error."""


# Configurator Errors
class ConfiguratorError(Error):
    """Let's Encrypt Configurator error."""


class NoInstallationError(ConfiguratorError):
    """Let's Encrypt No Installation error."""


class MisconfigurationError(ConfiguratorError):
    """Let's Encrypt Misconfiguration error."""


class RevokerError(Error):
    """Let's Encrypt Revoker error."""<|MERGE_RESOLUTION|>--- conflicted
+++ resolved
@@ -15,9 +15,6 @@
     """Authorization error."""
 
 
-<<<<<<< HEAD
-class ContAuthError(AuthorizationError):
-=======
 class FailedChallenges(AuthorizationError):
     """Failed challenges error.
 
@@ -36,8 +33,7 @@
                 for achall in self.failed_achalls if achall.error is not None))
 
 
-class LetsEncryptContAuthError(AuthorizationError):
->>>>>>> 457279ad
+class ContAuthError(AuthorizationError):
     """Let's Encrypt Continuity Authenticator error."""
 
 
